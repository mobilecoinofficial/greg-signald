plugins {
   id 'de.fuerstenau.buildconfig' version '1.1.8'
}

apply plugin: 'java'
apply plugin: 'application'

mainClassName = 'io.finn.signald.Main'

compileJava.options.encoding = 'UTF-8'


repositories {
    maven {url "https://raw.github.com/AsamK/maven/master/releases/"}
    maven {url "https://plugins.gradle.org/m2/"}
    mavenCentral()
}

dependencies {
    compile 'com.github.turasa:signal-service-java:2.13.0_unofficial_2'
    compile 'org.bouncycastle:bcprov-jdk15on:1.63'
    compile 'com.kohlschutter.junixsocket:junixsocket-common:2.2.0'
    compile 'com.kohlschutter.junixsocket:junixsocket-native-common:2.2.0'
<<<<<<< HEAD
    compile 'org.apache.logging.log4j:log4j-api:2.12.1'
    compile 'org.apache.logging.log4j:log4j-core:2.12.0'
=======
    compile 'org.apache.logging.log4j:log4j-api:2.12.0'
    compile 'org.apache.logging.log4j:log4j-core:2.12.1'
>>>>>>> bd73d86e
    compile 'io.sentry:sentry-log4j2:1.7.23'
    compile 'org.slf4j:slf4j-nop:1.8.0-beta4'
    compile 'info.picocli:picocli:3.9.5'
}


buildConfig {
  packageName = "io.finn.signald"
  version = System.getenv("VERSION") ?: "unversioned"
  appName = System.getenv("CI_PROJECT_NAME") ?: "signald"

  buildConfigField 'String', 'BRANCH', { System.getenv("CI_BUILD_REF_NAME") ?: "" }
  buildConfigField 'String', 'COMMIT', { System.getenv("CI_COMMIT_SHA") ?: "" }

  buildConfigField 'String', 'SIGNAL_URL', { System.getenv("SIGNAL_URL") ?: "https://textsecure-service.whispersystems.org" }
  buildConfigField 'String', 'SIGNAL_CDN_URL', { System.getenv("SIGNAL_CDN_URL") ?: "https://cdn.signal.org" }
  buildConfigField 'String', 'SIGNAL_CONTACT_DISCOVERY_URL', { System.getenv("SIGNAL_CONTACT_DISCOVERY_URL") ?: "https://cms.souqcdn.com" }
  buildConfigField 'String', 'USER_AGENT', { System.getenv("USER_AGENT") ?: "signald-" + version }
}


jar {
    manifest {
        attributes(
                'Implementation-Title': project.name,
                'Implementation-Version': project.version,
                'Main-Class': project.mainClassName,
        )
    }
}

// Find any 3rd party libraries which have released new versions
// to the central Maven repo since we last upgraded.
// http://daniel.gredler.net/2011/08/08/gradle-keeping-libraries-up-to-date/
task checkLibVersions {
    doLast {
        def checked = [:]
        allprojects {
            configurations.each { configuration ->
                configuration.allDependencies.each { dependency ->
                    def version = dependency.version
                    if (!checked[dependency]) {
                        def group = dependency.group
                        def path = group.replace('.', '/')
                        def name = dependency.name
                        def url = "http://repo1.maven.org/maven2/$path/$name/maven-metadata.xml"
                        try {
                            def metadata = new XmlSlurper().parseText(url.toURL().text)
                            // def versions = metadata.versioning.versions.version.collect { it.text() }
                            // versions.removeAll { it.toLowerCase().contains('alpha') }
                            // versions.removeAll { it.toLowerCase().contains('beta') }
                            // versions.removeAll { it.toLowerCase().contains('rc') }
                            // def newest = versions.max()
                            def newest = metadata.versioning.latest;
                            if ("$version" != "$newest") {
                                println "UPGRADE {\"group\": \"$group\", \"name\": \"$name\", \"current\": \"$version\", \"latest\": \"$newest\"}"
                            }
                        } catch (FileNotFoundException e) {
                            logger.debug "Unable to download $url: $e.message"
                        } catch (org.xml.sax.SAXParseException e) {
                            logger.debug "Unable to parse $url: $e.message"
                        }
                        checked[dependency] = true
                    }
                }
            }
        }
    }
}<|MERGE_RESOLUTION|>--- conflicted
+++ resolved
@@ -21,13 +21,8 @@
     compile 'org.bouncycastle:bcprov-jdk15on:1.63'
     compile 'com.kohlschutter.junixsocket:junixsocket-common:2.2.0'
     compile 'com.kohlschutter.junixsocket:junixsocket-native-common:2.2.0'
-<<<<<<< HEAD
-    compile 'org.apache.logging.log4j:log4j-api:2.12.1'
-    compile 'org.apache.logging.log4j:log4j-core:2.12.0'
-=======
     compile 'org.apache.logging.log4j:log4j-api:2.12.0'
     compile 'org.apache.logging.log4j:log4j-core:2.12.1'
->>>>>>> bd73d86e
     compile 'io.sentry:sentry-log4j2:1.7.23'
     compile 'org.slf4j:slf4j-nop:1.8.0-beta4'
     compile 'info.picocli:picocli:3.9.5'
