--- conflicted
+++ resolved
@@ -131,13 +131,10 @@
       case "get_identities":
         getIdentities(request);
         break;
-<<<<<<< HEAD
       case "set_profile":
         setProfile(request);
-=======
       case "sync_contacts":
         syncContacts(request);
->>>>>>> 81976747
         break;
       default:
         logger.warn("Unknown command type " + request.type);
@@ -308,17 +305,17 @@
     this.reply("identities", new JsonIdentityList(request.recipientNumber, m), request.id);
   }
 
-<<<<<<< HEAD
+
   private void setProfile(JsonRequest request) throws IOException {
     Manager m = getManager(request.username);
     m.setProfileName(request.name);
     this.reply("profile_set", null, request.id);
-=======
+  }
+  
   private void syncContacts(JsonRequest request) throws IOException {
     Manager m = getManager(request.username);
     m.requestSyncContacts();
     this.reply("sync_requested", null, request.id);
->>>>>>> 81976747
   }
 
   private void handleError(Throwable error, JsonRequest request) {
