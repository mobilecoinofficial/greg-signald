--- conflicted
+++ resolved
@@ -83,19 +83,6 @@
         handleError(e, null);
         break;
       }
-<<<<<<< HEAD
-      if(line != null && !line.equals("")) {
-        try {
-          System.out.println(line);
-          request = this.mpr.readValue(line, JsonRequest.class);
-          handleRequest(request);
-        } catch(Throwable e) {
-          e.printStackTrace();
-          System.err.println("+-- Original request text: " + line);
-        }
-      }
-=======
->>>>>>> 253fcf81
     }
   }
 
