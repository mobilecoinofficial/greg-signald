--- conflicted
+++ resolved
@@ -188,13 +188,8 @@
     }
 
     public Manager(String username) {
-<<<<<<< HEAD
-        logger =  LogManager.getLogger("manager-" + username);
-        logger.info("Creating new manager for " + username + " (stored in " + settingsPath + ")");
-=======
         logger =  LogManager.getLogger("manager-" + Util.redact(username));
         logger.info("Creating new manager for " + Util.redact(username) + " (stored at " + settingsPath + ")");
->>>>>>> fca98963
         accountData = new AccountData();
         accountData.username = username;
 //        jsonProcessor.setVisibility(PropertyAccessor.ALL, JsonAutoDetect.Visibility.NONE); // disable autodetect
@@ -928,22 +923,13 @@
                 } catch(UntrustedIdentityException e) {
                     accountData.axolotlStore.identityKeyStore.saveIdentity(e.getIdentifier(), e.getIdentityKey(), TrustLevel.UNTRUSTED);
                     untrustedIdentities.add(e);
-<<<<<<< HEAD
-                    logger.warn("UntrustedIdentityException sending message to " + e.getIdentifier());
-=======
-                    logger.warn("UntrustedIdentityException sending message to " + Util.redact(e.getE164Number()));
->>>>>>> fca98963
+                    logger.warn("UntrustedIdentityException sending message to " + Util.redact(e.getIdentifier()));
                 } catch(UnregisteredUserException e) {
                     unregisteredUsers.add(e);
-                    logger.warn("UnregisteredUserException when sending message to %s" + Util.redact(address.getNumber()));
+                    logger.warn("UnregisteredUserException when sending message to %s" + Util.redact(address.getIdentifier()));
                 } catch(PushNetworkException e) {
-<<<<<<< HEAD
                     networkExceptions.add(new NetworkFailureException(address.getIdentifier(), e));
-                    logger.warn("PushNetworkException when sending message to %s" + address.getNumber());
-=======
-                    networkExceptions.add(new NetworkFailureException(address.getNumber(), e));
-                    logger.warn("PushNetworkException when sending message to %s" + Util.redact(address.getNumber()));
->>>>>>> fca98963
+                    logger.warn("PushNetworkException when sending message to %s" + Util.redact(address.getIdentifier()));
                 }
 
                 if (!untrustedIdentities.isEmpty() || !unregisteredUsers.isEmpty() || !networkExceptions.isEmpty()) {
@@ -1760,12 +1746,7 @@
 
     public List<ContactInfo> getContacts() {
       if(accountData.contactStore == null) {
-<<<<<<< HEAD
-        logger.warn("contactStore is unexpectedly null!");
         return Collections.emptyList();
-=======
-        return Collections.<ContactInfo>emptyList();
->>>>>>> fca98963
       }
       return this.accountData.contactStore.getContacts();
     }
