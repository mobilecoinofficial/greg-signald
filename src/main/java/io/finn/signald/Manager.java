/*
 * Copyright (C) 2020 Finn Herzfeld
 *
 * This program is free software: you can redistribute it and/or modify
 * it under the terms of the GNU General Public License as published by
 * the Free Software Foundation, either version 3 of the License, or
 * (at your option) any later version.
 *
 * This program is distributed in the hope that it will be useful,
 * but WITHOUT ANY WARRANTY; without even the implied warranty of
 * MERCHANTABILITY or FITNESS FOR A PARTICULAR PURPOSE.  See the
 * GNU General Public License for more details.
 *
 * You should have received a copy of the GNU General Public License
 * along with this program.  If not, see <http://www.gnu.org/licenses/>.
 */
package io.finn.signald;

import io.finn.signald.storage.*;
import io.finn.signald.util.SafetyNumberHelper;
import okhttp3.Interceptor;
import org.apache.logging.log4j.LogManager;
import org.apache.logging.log4j.Logger;
import org.asamk.signal.AttachmentInvalidException;
import org.asamk.signal.GroupNotFoundException;
import org.asamk.signal.NotAGroupMemberException;
import org.asamk.signal.TrustLevel;
import org.asamk.signal.storage.threads.ThreadInfo;
import org.signal.libsignal.metadata.*;
import org.signal.libsignal.metadata.certificate.CertificateValidator;
import org.signal.zkgroup.InvalidInputException;
import org.signal.zkgroup.VerificationFailedException;
import org.whispersystems.libsignal.*;
import org.whispersystems.libsignal.ecc.Curve;
import org.whispersystems.libsignal.ecc.ECKeyPair;
import org.whispersystems.libsignal.ecc.ECPublicKey;
import org.whispersystems.libsignal.state.PreKeyRecord;
import org.whispersystems.libsignal.state.SignedPreKeyRecord;
import org.whispersystems.libsignal.util.KeyHelper;
import org.whispersystems.libsignal.util.Medium;
import org.whispersystems.libsignal.util.guava.Optional;
import org.whispersystems.signalservice.api.SignalServiceAccountManager;
import org.whispersystems.signalservice.api.SignalServiceMessagePipe;
import org.whispersystems.signalservice.api.SignalServiceMessageReceiver;
import org.whispersystems.signalservice.api.SignalServiceMessageSender;
import org.whispersystems.signalservice.api.crypto.SignalServiceCipher;
import org.whispersystems.signalservice.api.crypto.UnidentifiedAccessPair;
import org.whispersystems.signalservice.api.crypto.UntrustedIdentityException;
import org.whispersystems.signalservice.api.messages.*;
import org.whispersystems.signalservice.api.messages.multidevice.*;
import org.whispersystems.signalservice.api.profiles.SignalServiceProfile;
import org.whispersystems.signalservice.api.push.ContactTokenDetails;
import org.whispersystems.signalservice.api.push.SignalServiceAddress;
import org.whispersystems.signalservice.api.push.TrustStore;
import org.whispersystems.signalservice.api.push.exceptions.*;
import org.whispersystems.signalservice.api.util.InvalidNumberException;
import org.whispersystems.signalservice.api.util.PhoneNumberFormatter;
import org.whispersystems.signalservice.api.util.UptimeSleepTimer;
import org.whispersystems.signalservice.internal.configuration.*;
import org.whispersystems.signalservice.internal.push.SignalServiceProtos;
import org.whispersystems.signalservice.internal.push.UnsupportedDataMessageException;
import org.whispersystems.signalservice.internal.push.VerifyAccountResponse;
import org.whispersystems.util.Base64;

import java.io.*;
import java.net.URI;
import java.net.URLDecoder;
import java.nio.channels.FileChannel;
import java.nio.channels.FileLock;
import java.nio.file.Files;
import java.nio.file.Path;
import java.nio.file.Paths;
import java.nio.file.StandardCopyOption;
import java.nio.file.attribute.PosixFilePermission;
import java.nio.file.attribute.PosixFilePermissions;
import java.util.*;
import java.util.concurrent.ConcurrentHashMap;
import java.util.concurrent.TimeUnit;
import java.util.concurrent.TimeoutException;

import static java.nio.file.attribute.PosixFilePermission.*;
import static org.whispersystems.signalservice.internal.util.Util.isEmpty;

class Manager {
    private final Logger logger;
    private final static TrustStore TRUST_STORE = new WhisperTrustStore();
    private final static SignalServiceConfiguration serviceConfiguration = Manager.generateSignalServiceConfiguration();
    private final static String USER_AGENT = BuildConfig.USER_AGENT;
    private static final SignalServiceProfile.Capabilities SERVICE_CAPABILITIES = new SignalServiceProfile.Capabilities(false, false, false);

    private final static int PREKEY_MINIMUM_COUNT = 20;
    private final static int PREKEY_BATCH_SIZE = 100;
    private final static int MAX_ATTACHMENT_SIZE = 150 * 1024 * 1024;

    private static ConcurrentHashMap<String,Manager> managers = new ConcurrentHashMap<>();

    private static String settingsPath;
    private static String dataPath;
    private static String attachmentsPath;
    private static String avatarsPath;

    private FileChannel fileChannel;
    private FileLock lock;
    private AccountData accountData;

//    private final ObjectMapper jsonProcessor = new ObjectMapper();

    private SignalServiceAccountManager accountManager;
    private SignalServiceMessagePipe messagePipe = null;
    private SignalServiceMessagePipe unidentifiedMessagePipe = null;

    private UptimeSleepTimer sleepTimer = new UptimeSleepTimer();

    static SignalServiceConfiguration generateSignalServiceConfiguration() {
        final Interceptor userAgentInterceptor = chain ->
                chain.proceed(chain.request().newBuilder()
                        .header("User-Agent", USER_AGENT)
                        .build());

        Map<Integer, SignalCdnUrl[]> signalCdnUrlMap = new HashMap<>();
        signalCdnUrlMap.put(0, new SignalCdnUrl[]{new SignalCdnUrl(BuildConfig.SIGNAL_CDN_URL, TRUST_STORE)});
        // unclear why there is no CDN 1
        signalCdnUrlMap.put(2, new SignalCdnUrl[]{new SignalCdnUrl(BuildConfig.SIGNAL_CDN2_URL, TRUST_STORE)});

        try {
            return new SignalServiceConfiguration(
                    new SignalServiceUrl[]{new SignalServiceUrl(BuildConfig.SIGNAL_URL, TRUST_STORE)},
                    signalCdnUrlMap,
                    new SignalContactDiscoveryUrl[]{new SignalContactDiscoveryUrl(BuildConfig.SIGNAL_CONTACT_DISCOVERY_URL, TRUST_STORE)},
                    new SignalKeyBackupServiceUrl[]{new SignalKeyBackupServiceUrl(BuildConfig.SIGNAL_KEY_BACKUP_URL, TRUST_STORE)},
                    new SignalStorageUrl[]{new SignalStorageUrl(BuildConfig.SIGNAL_STORAGE_URL, TRUST_STORE)},
                    Collections.singletonList(userAgentInterceptor),
                    Optional.absent(),
                    Base64.decode(BuildConfig.SIGNAL_ZK_GROUP_SERVER_PUBLIC_PARAMS_HEX)
            );
        } catch (IOException e) {
            LogManager.getLogger("manager").catching(e);
            throw new AssertionError(e);
        }
    }

    public static Manager get(String username) throws IOException, NoSuchAccountException {
        return get(username, false);
    }

    public static Manager get(String username, boolean newUser) throws IOException, NoSuchAccountException {
         Logger logger = LogManager.getLogger("manager");
        if(managers.containsKey(username)) {
            return managers.get(username);
        }

        managers.put(username, new Manager(username));
        Manager m = managers.get(username);
        if(!newUser) {
            try {
                if (m.userExists()) {
                    m.init();
                } else {
                    throw new NoSuchAccountException(username);
                }
            } catch(Exception e) {
                managers.remove(username);
                throw e;
            }
        }
        logger.info("Created a manager for " + Util.redact(username));
        return m;
    }

    public static List<Manager> getAll() {
        Logger logger = LogManager.getLogger("manager");
        // We have to create a manager for each account that we're listing, which is all of them :/
        List<Manager> allManagers = new LinkedList<>();
        File[] allAccounts = new File(dataPath).listFiles();
        if(allAccounts == null) {
            return allManagers;
        }
        for(File account : allAccounts) {
            if(!account.isDirectory()) {
                try {
                    allManagers.add(Manager.get(account.getName()));
                } catch (IOException | NoSuchAccountException e) {
                    logger.warn("Failed to load account from file: " + account.getAbsolutePath());
                    e.printStackTrace();
                }
            }
        }
        return allManagers;
    }

    public Manager(String username) {
        logger =  LogManager.getLogger("manager-" + Util.redact(username));
        logger.info("Creating new manager for " + Util.redact(username) + " (stored at " + settingsPath + ")");
        accountData = new AccountData();
        accountData.username = username;
//        jsonProcessor.setVisibility(PropertyAccessor.ALL, JsonAutoDetect.Visibility.NONE); // disable autodetect
//        jsonProcessor.enable(SerializationFeature.INDENT_OUTPUT); // for pretty print, you can disable it.
//        jsonProcessor.enable(SerializationFeature.WRITE_NULL_MAP_VALUES);
//        jsonProcessor.disable(DeserializationFeature.FAIL_ON_UNKNOWN_PROPERTIES);
//        jsonProcessor.disable(JsonParser.Feature.AUTO_CLOSE_SOURCE);
//        jsonProcessor.disable(JsonGenerator.Feature.AUTO_CLOSE_TARGET);
    }

    public Manager(AccountData account) {
        accountData = account;
        logger =  LogManager.getLogger("manager-" + Util.redact(accountData.username));
        logger.info("Creating new manager for " + Util.redact(accountData.username) + " (stored at " + settingsPath + ")");
    }

    public static void setDataPath(String path) {
        settingsPath = path;
        dataPath = settingsPath + "/data";
        attachmentsPath = settingsPath + "/attachments";
        avatarsPath = settingsPath + "/avatars";
    }

    public String getUsername() {
        return accountData.username;
    }

    public IdentityKey getIdentity() {
        return accountData.axolotlStore.identityKeyStore.getIdentityKeyPair().getPublicKey();
    }

    public int getDeviceId() {
        return accountData.deviceId;
    }

    public String getFileName() {
        return Manager.getFileName(accountData.username);
    }

    public static String getFileName(String username) {
        return dataPath + "/" + username;
    }

    private String getMessageCachePath() {
        return dataPath + "/" + accountData.username + ".d/msg-cache";
    }

    private String getMessageCachePath(SignalServiceAddress sender) {
        return getMessageCachePath() + "/" + sender.getIdentifier().replace("/", "_");
    }

    private File getMessageCacheFile(SignalServiceAddress sender, long now, long timestamp) throws IOException {
        String cachePath = getMessageCachePath(sender);
        createPrivateDirectories(cachePath);
        return new File(cachePath + "/" + now + "_" + timestamp);
    }

    private static void createPrivateDirectories(String path) throws IOException {
        final Path file = new File(path).toPath();
        try {
            Set<PosixFilePermission> perms = EnumSet.of(OWNER_READ, OWNER_WRITE, OWNER_EXECUTE);
            Files.createDirectories(file, PosixFilePermissions.asFileAttribute(perms));
        } catch (UnsupportedOperationException e) {
            Files.createDirectories(file);
        }
    }

    private static void createPrivateFile(String path) throws IOException {
        final Path file = new File(path).toPath();
        try {
            Set<PosixFilePermission> perms = EnumSet.of(OWNER_READ, OWNER_WRITE);
            Files.createFile(file, PosixFilePermissions.asFileAttribute(perms));
        } catch (UnsupportedOperationException e) {
            Files.createFile(file);
        }
    }

    public boolean userExists() {
        if (accountData.username == null) {
            return false;
        }
        File f = new File(getFileName());
        return !(!f.exists() || f.isDirectory());
    }

    public static boolean userExists(String username) {
        if (username == null) {
            return false;
        }
        File f = new File(Manager.getFileName(username));
        return !(!f.exists() || f.isDirectory());
    }

    public boolean userHasKeys() {
        return accountData.axolotlStore != null;
    }

    public void init() throws IOException {
        accountData = AccountData.load(new File(getFileName()));
        accountManager = getAccountManager();
        try {
            if (accountData.registered && accountManager.getPreKeysCount() < PREKEY_MINIMUM_COUNT) {
                refreshPreKeys();
                accountData.save();
            }
        } catch (AuthorizationFailedException e) {
            logger.warn("Authorization failed, was the number registered elsewhere?");
            accountData.registered = false;
        }
    }

    public void createNewIdentity() {
        IdentityKeyPair identityKey = KeyHelper.generateIdentityKeyPair();
        int registrationId = KeyHelper.generateRegistrationId(false);
        accountData.axolotlStore = new SignalProtocolStore(identityKey, registrationId);
        accountData.registered = false;
        logger.info("Generating new identity pair");
    }

    public boolean isRegistered() {
        return accountData.registered;
    }

    public void register(boolean voiceVerification, Optional<String> captcha) throws IOException, InvalidInputException {
        accountData.password = Util.getSecret(18);

        accountManager = getAccountManager();

        if (voiceVerification) {
            accountManager.requestVoiceVerificationCode(Locale.getDefault(), captcha, Optional.absent());  // TODO: Allow requester to set the locale and challenge
        } else {
            accountManager.requestSmsVerificationCode(false, captcha, Optional.absent()); //  TODO: Allow requester to set challenge and androidSmsReceiverSupported
        }

        accountData.registered = false;
        accountData.init();
        accountData.save();
    }

    private SignalServiceAccountManager getAccountManager() {
        UUID uuid = null;
        if(accountData.address != null) {
            uuid = accountData.address.getUUID();
        }
        return new SignalServiceAccountManager(serviceConfiguration, uuid, accountData.username, accountData.password, BuildConfig.SIGNAL_AGENT, sleepTimer);
    }

    public void unregister() throws IOException {
        // When setting an empty GCM id, the Signal-Server also sets the fetchesMessages property to false.
        // If this is the master device, other users can't send messages to this number anymore.
        // If this is a linked device, other users can still send messages, but this device doesn't receive them anymore.
        accountManager.setGcmId(Optional.<String>absent());
    }

    public List<DeviceInfo> getLinkedDevices() throws IOException {
        return accountManager.getDevices();
    }

    public void removeLinkedDevices(int deviceId) throws IOException {
        accountManager.removeDevice(deviceId);
    }

    public static Map<String, String> getQueryMap(String query) {
        String[] params = query.split("&");
        Map<String, String> map = new HashMap<>();
        for (String param : params) {
            String name = null;
            try {
                name = URLDecoder.decode(param.split("=")[0], "utf-8");
            } catch (UnsupportedEncodingException e) {
                // Impossible
            }
            String value = null;
            try {
                value = URLDecoder.decode(param.split("=")[1], "utf-8");
            } catch (UnsupportedEncodingException e) {
                // Impossible
            }
            map.put(name, value);
        }
        return map;
    }

    public void addDeviceLink(URI linkUri) throws IOException, InvalidKeyException {
        Map<String, String> query = getQueryMap(linkUri.getRawQuery());
        String deviceIdentifier = query.get("uuid");
        String publicKeyEncoded = query.get("pub_key");

        if (isEmpty(deviceIdentifier) || isEmpty(publicKeyEncoded)) {
            throw new RuntimeException("Invalid device link uri");
        }

        ECPublicKey deviceKey = Curve.decodePoint(Base64.decode(publicKeyEncoded), 0);

        addDevice(deviceIdentifier, deviceKey);
    }

    private void addDevice(String deviceIdentifier, ECPublicKey deviceKey) throws IOException, InvalidKeyException {
        IdentityKeyPair identityKeyPair = accountData.axolotlStore.identityKeyStore.getIdentityKeyPair();
        String verificationCode = accountManager.getNewDeviceVerificationCode();

        // TODO send profile key
        accountManager.addDevice(deviceIdentifier, deviceKey, identityKeyPair, Optional.<byte[]>absent(), verificationCode);
    }

    private List<PreKeyRecord> generatePreKeys() throws IOException {
        List<PreKeyRecord> records = new LinkedList<>();

        for (int i = 0; i < PREKEY_BATCH_SIZE; i++) {
            int preKeyId = (accountData.preKeyIdOffset + i) % Medium.MAX_VALUE;
            ECKeyPair keyPair = Curve.generateKeyPair();
            PreKeyRecord record = new PreKeyRecord(preKeyId, keyPair);

            accountData.axolotlStore.preKeys.storePreKey(preKeyId, record);
            records.add(record);
        }

        accountData.preKeyIdOffset = (accountData.preKeyIdOffset + PREKEY_BATCH_SIZE + 1) % Medium.MAX_VALUE;
        accountData.save();

        return records;
    }

    private SignedPreKeyRecord generateSignedPreKey(IdentityKeyPair identityKeyPair) throws IOException {
        try {
            ECKeyPair keyPair = Curve.generateKeyPair();
            byte[] signature = Curve.calculateSignature(identityKeyPair.getPrivateKey(), keyPair.getPublicKey().serialize());
            SignedPreKeyRecord record = new SignedPreKeyRecord(accountData.nextSignedPreKeyId, System.currentTimeMillis(), keyPair, signature);

            accountData.axolotlStore.storeSignedPreKey(accountData.nextSignedPreKeyId, record);
            accountData.nextSignedPreKeyId = (accountData.nextSignedPreKeyId + 1) % Medium.MAX_VALUE;
            accountData.save();

            return record;
        } catch (InvalidKeyException e) {
            throw new AssertionError(e);
        }
    }

    public void verifyAccount(String verificationCode) throws IOException, InvalidInputException {
        verificationCode = verificationCode.replace("-", "");
        accountData.signalingKey = Util.getSecret(52);
        VerifyAccountResponse response = accountManager.verifyAccountWithCode(verificationCode, accountData.signalingKey, accountData.axolotlStore.getLocalRegistrationId(), true, null, null, accountData.getSelfUnidentifiedAccessKey(), false, SERVICE_CAPABILITIES);

        //accountManager.setGcmId(Optional.of(GoogleCloudMessaging.getInstance(this).register(REGISTRATION_ID)));
        accountData.registered = true;

        refreshPreKeys();
        accountData.init();
        accountData.save();
    }

    void refreshPreKeys() throws IOException {
        List<PreKeyRecord> oneTimePreKeys = generatePreKeys();
        SignedPreKeyRecord signedPreKeyRecord = generateSignedPreKey(accountData.axolotlStore.getIdentityKeyPair());

        accountManager.setPreKeys(accountData.axolotlStore.getIdentityKeyPair().getPublicKey(), signedPreKeyRecord, oneTimePreKeys);
    }


    private static List<SignalServiceAttachment> getSignalServiceAttachments(List<String> attachments) throws AttachmentInvalidException {
        List<SignalServiceAttachment> SignalServiceAttachments = null;
        if (attachments != null) {
            SignalServiceAttachments = new ArrayList<>(attachments.size());
            for (String attachment : attachments) {
                try {
                    SignalServiceAttachments.add(createAttachment(new File(attachment)));
                } catch (IOException e) {
                    throw new AttachmentInvalidException(attachment, e);
                }
            }
        }
        return SignalServiceAttachments;
    }

    private static SignalServiceAttachmentStream createAttachment(File attachmentFile) throws IOException {
        return createAttachment(attachmentFile, Optional.absent());
    }

    private static SignalServiceAttachmentStream createAttachment(File attachmentFile, Optional<String> caption) throws IOException {
        InputStream attachmentStream = new FileInputStream(attachmentFile);
        final long attachmentSize = attachmentFile.length();
        String mime = Files.probeContentType(attachmentFile.toPath());
        if (mime == null) {
            mime = "application/octet-stream";
        }
        // TODO mabybe add a parameter to set the voiceNote, preview, and caption option
        return new SignalServiceAttachmentStream(attachmentStream, mime, attachmentSize, Optional.of(attachmentFile.getName()), false, Optional.<byte[]>absent(), 0, 0, System.currentTimeMillis(), caption, Optional.<String>absent(), null, null, Optional.absent());
    }

    private Optional<SignalServiceAttachmentStream> createGroupAvatarAttachment(byte[] groupId) throws IOException {
        File file = getGroupAvatarFile(groupId);
        if (!file.exists()) {
            return Optional.absent();
        }

        return Optional.of(createAttachment(file));
    }

    private Optional<SignalServiceAttachmentStream> createContactAvatarAttachment(String number) throws IOException {
        File file = getContactAvatarFile(number);
        if (!file.exists()) {
            return Optional.absent();
        }

        return Optional.of(createAttachment(file));
    }

    private GroupInfo getGroupForSending(byte[] groupId) throws GroupNotFoundException, NotAGroupMemberException {
        GroupInfo g = accountData.groupStore.getGroup(groupId);
        if (g == null) {
            throw new GroupNotFoundException(groupId);
        }
        for (SignalServiceAddress member : g.getMembers()) {
            if(member.equals(accountData.address.getSignalServiceAddress())) {
                return g;
            }
        }
        throw new NotAGroupMemberException(groupId, g.name);
    }

    public List<GroupInfo> getGroups() {
        return accountData.groupStore.getGroups();
    }

    public List<SendMessageResult> sendGroupMessage(String messageText, List<SignalServiceAttachment> attachments, byte[] groupId, SignalServiceDataMessage.Quote quote)
            throws IOException, EncapsulatedExceptions, UntrustedIdentityException, GroupNotFoundException, NotAGroupMemberException, AttachmentInvalidException {
        final SignalServiceDataMessage.Builder messageBuilder = SignalServiceDataMessage.newBuilder().withBody(messageText);
        if (attachments != null) {
            messageBuilder.withAttachments(attachments);
        }
        if (groupId != null) {
            SignalServiceGroup group = SignalServiceGroup.newBuilder(SignalServiceGroup.Type.DELIVER)
                    .withId(groupId)
                    .build();
            messageBuilder.asGroupMessage(group);
        }
        if(quote != null) {
          messageBuilder.withQuote(quote);
        }
        ThreadInfo thread = accountData.threadStore.getThread(Base64.encodeBytes(groupId));
        if (thread != null) {
            messageBuilder.withExpiration(thread.messageExpirationTime);
        }

        final GroupInfo g = getGroupForSending(groupId);

        // Don't send group message to ourself
        final List<SignalServiceAddress> membersSend = g.getMembers();
        membersSend.remove(accountData.address.getSignalServiceAddress());
        return sendMessage(messageBuilder, membersSend);
    }

    public List<SendMessageResult> sendQuitGroupMessage(byte[] groupId) throws GroupNotFoundException, IOException, EncapsulatedExceptions, UntrustedIdentityException, NotAGroupMemberException {
        SignalServiceGroup group = SignalServiceGroup.newBuilder(SignalServiceGroup.Type.QUIT)
                .withId(groupId)
                .build();

        SignalServiceDataMessage.Builder messageBuilder = SignalServiceDataMessage.newBuilder().asGroupMessage(group);

        final GroupInfo g = getGroupForSending(groupId);
        g.members.remove(accountData.username);
        accountData.groupStore.updateGroup(g);

        return sendMessage(messageBuilder, g.getMembers());
    }

    private static String join(CharSequence separator, Iterable<? extends CharSequence> list) {
        StringBuilder buf = new StringBuilder();
        for (CharSequence str : list) {
            if (buf.length() > 0) {
                buf.append(separator);
            }
            buf.append(str);
        }

        return buf.toString();
    }

    public byte[] sendUpdateGroupMessage(byte[] groupId, String name, Collection<String> members, String avatarFile) throws IOException, EncapsulatedExceptions, UntrustedIdentityException, GroupNotFoundException, AttachmentInvalidException, NotAGroupMemberException {
        GroupInfo g;
        if (groupId == null) {
            // Create new group
            g = new GroupInfo(Util.getSecretBytes(16));
            g.members.add(accountData.address);
        } else {
            g = getGroupForSending(groupId);
        }

        if (name != null) {
            g.name = name;
        }

        if (members != null) {
            Set<String> newMembers = new HashSet<>();
            for (String member : members) {
                try {
                    member = canonicalizeNumber(member);
                } catch (InvalidNumberException e) {
                    logger.warn("Failed to add member \"" + Util.redact(member) + "\" to group: " + e.getMessage());
                }
                if (g.members.contains(member)) {
                    continue;
                }
                newMembers.add(member);
                g.members.add(new JsonAddress(member));
            }
            final List<ContactTokenDetails> contacts = accountManager.getContacts(newMembers);
            if (contacts.size() != newMembers.size()) {
                // Some of the new members are not registered on Signal
                for (ContactTokenDetails contact : contacts) {
                    newMembers.remove(contact.getNumber());
                }
//                logger.warn("Failed to add members " + join(", ", newMembers) + " to group: Not registered on Signal");
            }
        }

        if (avatarFile != null) {
            createPrivateDirectories(avatarsPath);
            File aFile = getGroupAvatarFile(g.groupId);
            Files.copy(Paths.get(avatarFile), aFile.toPath(), StandardCopyOption.REPLACE_EXISTING);
        }

        accountData.groupStore.updateGroup(g);

        SignalServiceDataMessage.Builder messageBuilder = getGroupUpdateMessageBuilder(g);

        // Don't send group message to ourself
        final List<SignalServiceAddress> membersSend = g.getMembers();
        membersSend.remove(accountData.username);
        sendMessage(messageBuilder, membersSend);
        return g.groupId;
    }

    private List<SendMessageResult> sendUpdateGroupMessage(byte[] groupId, String recipient) throws AttachmentInvalidException, GroupNotFoundException, IOException, NotAGroupMemberException, EncapsulatedExceptions, UntrustedIdentityException {
        return sendUpdateGroupMessage(groupId, new SignalServiceAddress(null, recipient));
    }

    private List<SendMessageResult> sendUpdateGroupMessage(byte[] groupId, SignalServiceAddress recipient) throws IOException, EncapsulatedExceptions, UntrustedIdentityException, GroupNotFoundException, NotAGroupMemberException, AttachmentInvalidException {
        if (groupId == null) {
            return null;
        }
        GroupInfo g = getGroupForSending(groupId);

        if (!g.members.contains(recipient)) {
            return null;
        }

        SignalServiceDataMessage.Builder messageBuilder = getGroupUpdateMessageBuilder(g);

        // Send group message only to the recipient who requested it
        final List<SignalServiceAddress> membersSend = new ArrayList<>();
        membersSend.add(recipient);
        return sendMessage(messageBuilder, membersSend);
    }

    private SignalServiceDataMessage.Builder getGroupUpdateMessageBuilder(GroupInfo g) throws AttachmentInvalidException {
        SignalServiceGroup.Builder group = SignalServiceGroup.newBuilder(SignalServiceGroup.Type.UPDATE)
                .withId(g.groupId)
                .withName(g.name)
                .withMembers(g.getMembers());

        File aFile = getGroupAvatarFile(g.groupId);
        if (aFile.exists()) {
            try {
                group.withAvatar(createAttachment(aFile));
            } catch (IOException e) {
                throw new AttachmentInvalidException(aFile.toString(), e);
            }
        }

        return SignalServiceDataMessage.newBuilder().asGroupMessage(group.build());
    }

    public List<SendMessageResult> setExpiration(byte[] groupId, int expiresInSeconds) throws IOException, GroupNotFoundException, NotAGroupMemberException, AttachmentInvalidException {
        if (groupId == null) {
            return null;
        }
        GroupInfo g = getGroupForSending(groupId);

        SignalServiceDataMessage.Builder messageBuilder = getGroupUpdateMessageBuilder(g);

        messageBuilder.asExpirationUpdate().withExpiration(expiresInSeconds);
        return sendMessage(messageBuilder, g.getMembers());
    }

    public List<SendMessageResult> setExpiration(String recipient, int expiresInSeconds) throws IOException {
        SignalServiceDataMessage.Builder messageBuilder = SignalServiceDataMessage.newBuilder();

        ThreadInfo thread = accountData.threadStore.getThread(recipient);
        if (thread == null) {
            thread = new ThreadInfo();
            thread.id = recipient;
        }
        thread.messageExpirationTime = expiresInSeconds;
        accountData.threadStore.updateThread(thread);

        messageBuilder.asExpirationUpdate();

        List<SignalServiceAddress> recipients = new ArrayList<>(1);
        recipients.add(new SignalServiceAddress(null, recipient));

        return sendMessage(messageBuilder, recipients);
    }

    private List<SendMessageResult> sendGroupInfoRequest(byte[] groupId, String recipient) throws IOException {
        return sendGroupInfoRequest(groupId, new SignalServiceAddress(null, recipient));
    }

    private List<SendMessageResult> sendGroupInfoRequest(byte[] groupId, SignalServiceAddress recipient) throws IOException {
        if (groupId == null) {
            return null;
        }

        SignalServiceGroup.Builder group = SignalServiceGroup.newBuilder(SignalServiceGroup.Type.REQUEST_INFO)
                .withId(groupId);

        SignalServiceDataMessage.Builder messageBuilder = SignalServiceDataMessage.newBuilder().asGroupMessage(group.build());

        // Send group info request message to the recipient who sent us a message with this groupId
        final List<SignalServiceAddress> membersSend = new ArrayList<>();
        membersSend.add(recipient);
        return sendMessage(messageBuilder, membersSend);
    }

    public List<SendMessageResult> sendMessage(String message, List<SignalServiceAttachment> attachments, String recipient, SignalServiceDataMessage.Quote quote)
            throws EncapsulatedExceptions, UntrustedIdentityException, AttachmentInvalidException, IOException {
        List<String> recipients = new ArrayList<>(1);
        recipients.add(recipient);
        return sendMessage(message, attachments, recipients, quote);
    }

    public List<SendMessageResult> sendMessage(String messageText, List<SignalServiceAttachment> attachments, List<String> recipients, SignalServiceDataMessage.Quote quote)
            throws IOException {
        final SignalServiceDataMessage.Builder messageBuilder = SignalServiceDataMessage.newBuilder().withBody(messageText);
        if (attachments != null) {
            messageBuilder.withAttachments(attachments);
        }
        if(quote != null) {
          messageBuilder.withQuote(quote);
        }

        List<SignalServiceAddress> recipientsAddresses = new ArrayList();
        for(String r : recipients) {
            recipientsAddresses.add(new SignalServiceAddress(null, r));
        }

        return sendMessage(messageBuilder, recipientsAddresses);
    }

//    public List<SendMessageResult> sendEndSessionMessage(List<String> recipients) throws IOException, EncapsulatedExceptions, UntrustedIdentityException {
//        SignalServiceDataMessage.Builder messageBuilder = SignalServiceDataMessage.newBuilder().asEndSessionMessage();
//
//        return sendMessage(messageBuilder, recipients);
//    }

    public String getContactName(String number) {
        ContactInfo contact = accountData.contactStore.getContact(number);
        if (contact == null) {
            return "";
        } else {
            return contact.name;
        }
    }

    public void setContactName(String number, String name) throws IOException {
        ContactInfo contact = accountData.contactStore.getContact(number);
        if (contact == null) {
            contact = new ContactInfo();
            contact.number = number;
            logger.debug("Add contact " + Util.redact(number));
        } else {
            logger.debug("Updating contact " + Util.redact(number));
        }
        contact.name = name;
        accountData.contactStore.updateContact(contact);
        accountData.save();
    }

    public void updateContact(ContactInfo contact) throws IOException {
        accountData.contactStore.updateContact(contact);
        accountData.save();
    }

    public String getGroupName(byte[] groupId) {
        GroupInfo group = getGroup(groupId);
        if (group == null) {
            return "";
        } else {
            return group.name;
        }
    }

    public byte[] updateGroup(byte[] groupId, String name, List<String> members, String avatar) throws IOException, EncapsulatedExceptions, UntrustedIdentityException, GroupNotFoundException, AttachmentInvalidException, NotAGroupMemberException {
        if (groupId.length == 0) {
            groupId = null;
        }
        if (name.isEmpty()) {
            name = null;
        }
        if (members.size() == 0) {
            members = null;
        }
        if (avatar.isEmpty()) {
            avatar = null;
        }
        return sendUpdateGroupMessage(groupId, name, members, avatar);
    }

    void requestSyncGroups() throws IOException {
        SignalServiceProtos.SyncMessage.Request r = SignalServiceProtos.SyncMessage.Request.newBuilder().setType(SignalServiceProtos.SyncMessage.Request.Type.GROUPS).build();
        SignalServiceSyncMessage message = SignalServiceSyncMessage.forRequest(new RequestMessage(r));
        try {
            sendSyncMessage(message);
        } catch (UntrustedIdentityException e) {
            logger.catching(e);
        }
    }

    public void requestSyncContacts() throws IOException {
        SignalServiceProtos.SyncMessage.Request r = SignalServiceProtos.SyncMessage.Request.newBuilder().setType(SignalServiceProtos.SyncMessage.Request.Type.CONTACTS).build();
        SignalServiceSyncMessage message = SignalServiceSyncMessage.forRequest(new RequestMessage(r));
        try {
            sendSyncMessage(message);
        } catch (UntrustedIdentityException e) {
            logger.catching(e);
        }
    }

    public void requestSyncConfiguration() throws IOException {
        SignalServiceProtos.SyncMessage.Request r = SignalServiceProtos.SyncMessage.Request.newBuilder().setType(SignalServiceProtos.SyncMessage.Request.Type.CONFIGURATION).build();
        SignalServiceSyncMessage message = SignalServiceSyncMessage.forRequest(new RequestMessage(r));
        try {
            sendSyncMessage(message);
        } catch (UntrustedIdentityException e) {
            logger.catching(e);
        }
    }

    private void sendSyncMessage(SignalServiceSyncMessage message)
            throws IOException, UntrustedIdentityException {
        SignalServiceMessageSender messageSender = new SignalServiceMessageSender(serviceConfiguration,
                accountData.address.getUUID(), accountData.username, accountData.password,
                accountData.axolotlStore, BuildConfig.SIGNAL_AGENT, true, true, Optional.fromNullable(messagePipe), Optional.fromNullable(unidentifiedMessagePipe), Optional.absent(), null);
        try {
            messageSender.sendMessage(message, Optional.<UnidentifiedAccessPair>absent());
        } catch (UntrustedIdentityException e) {
            accountData.axolotlStore.identityKeyStore.saveIdentity(e.getIdentifier(), e.getIdentityKey(), TrustLevel.UNTRUSTED);
            throw e;
        }
    }


    private void legacySendMessage(SignalServiceDataMessage.Builder messageBuilder, Collection<String> recipients)
            throws UntrustedIdentityException, EncapsulatedExceptions, IOException, InvalidInputException {
        legacySendMessage(messageBuilder, recipients, true);
    }

    private void legacySendMessage(SignalServiceDataMessage.Builder messageBuilder, Collection<String> recipients, boolean useExistingExpiration)
            throws EncapsulatedExceptions, UntrustedIdentityException, UntrustedIdentityException, IOException, InvalidInputException {
        Set<SignalServiceAddress> recipientsTS = getSignalServiceAddresses(recipients);
        if (recipientsTS == null) return;

        if(accountData.profileKey != null) {
            messageBuilder = messageBuilder.withProfileKey(accountData.getProfileKey().serialize());
        }

        SignalServiceDataMessage message = null;
        try {
            SignalServiceMessageSender messageSender = new SignalServiceMessageSender(serviceConfiguration, accountData.address.getUUID(), accountData.username, accountData.password, accountData.axolotlStore, USER_AGENT, false, true, Optional.fromNullable(messagePipe), Optional.fromNullable(unidentifiedMessagePipe), Optional.absent(), null);

            // Send to all individually, so sync messages are sent correctly
            List<UntrustedIdentityException> untrustedIdentities = new LinkedList<>();
            List<UnregisteredUserException> unregisteredUsers = new LinkedList<>();
            List<NetworkFailureException> networkExceptions = new LinkedList<>();
            for(SignalServiceAddress address: recipientsTS) {
                ThreadInfo thread = accountData.threadStore.getThread(address.getLegacyIdentifier());
                if(useExistingExpiration) {
                    if (thread != null) {
                        messageBuilder.withExpiration(thread.messageExpirationTime);
                    } else {
                        messageBuilder.withExpiration(0);
                    }
                }
                message = messageBuilder.build();
                try {
                    messageSender.sendMessage(address, getAccessFor(address), message);
                } catch(UntrustedIdentityException e) {
                    accountData.axolotlStore.identityKeyStore.saveIdentity(e.getIdentifier(), e.getIdentityKey(), TrustLevel.UNTRUSTED);
                    untrustedIdentities.add(e);
                    logger.warn("UntrustedIdentityException sending message to " + Util.redact(e.getIdentifier()));
                } catch(UnregisteredUserException e) {
                    unregisteredUsers.add(e);
                    logger.warn("UnregisteredUserException when sending message to %s" + Util.redact(address.getIdentifier()));
                } catch(PushNetworkException e) {
                    networkExceptions.add(new NetworkFailureException(address.getIdentifier(), e));
                    logger.warn("PushNetworkException when sending message to %s" + Util.redact(address.getIdentifier()));
                }

                if (!untrustedIdentities.isEmpty() || !unregisteredUsers.isEmpty() || !networkExceptions.isEmpty()) {
                    throw new EncapsulatedExceptions(untrustedIdentities, unregisteredUsers, networkExceptions);
                }
            }
        } finally {
            if (message != null && message.isEndSession()) {
                for (SignalServiceAddress recipient : recipientsTS) {
                    handleEndSession(recipient);
                }
            }
            accountData.save();
        }
    }

    public SendMessageResult sendReceipt(SignalServiceReceiptMessage message, String recipient) throws IOException {
        SignalServiceAddress address = getSignalServiceAddress(recipient);
        if (address == null) {
            accountData.save();
            return null;
        }

        try {
            SignalServiceMessageSender messageSender = new SignalServiceMessageSender(serviceConfiguration, accountData.address.getUUID(), accountData.username, accountData.password, accountData.axolotlStore, USER_AGENT, false, true, Optional.fromNullable(messagePipe), Optional.fromNullable(unidentifiedMessagePipe), Optional.absent(), null);

            try {
                messageSender.sendReceipt(address, getAccessFor(address), message);
		return null;
            } catch (UntrustedIdentityException e) {
                accountData.axolotlStore.identityKeyStore.saveIdentity(e.getIdentifier(), e.getIdentityKey(), TrustLevel.UNTRUSTED);
                return SendMessageResult.identityFailure(address, e.getIdentityKey());
            }
        } finally {
            accountData.save();
        }
    }

    private List<SendMessageResult> sendMessage(SignalServiceDataMessage.Builder messageBuilder, Collection<SignalServiceAddress> recipients) throws IOException {
        if (recipients == null) {
            accountData.save();
            return Collections.emptyList();
        }

        SignalServiceDataMessage message = null;
        try {
            SignalServiceMessageSender messageSender = new SignalServiceMessageSender(serviceConfiguration, accountData.address.getUUID(), accountData.username, accountData.password, accountData.axolotlStore, USER_AGENT, false, true, Optional.fromNullable(messagePipe), Optional.fromNullable(unidentifiedMessagePipe), Optional.absent(), null);

            message = messageBuilder.build();
            if (message.getGroupContext().isPresent()) {
                try {
                    final boolean isRecipientUpdate = false;
                    List<SendMessageResult> result = messageSender.sendMessage(new ArrayList<>(recipients), getAccessFor(recipients), isRecipientUpdate, message);
                    for (SendMessageResult r : result) {
                        if (r.getIdentityFailure() != null) {
                            accountData.axolotlStore.identityKeyStore.saveIdentity(r.getAddress().getNumber().get(), r.getIdentityFailure().getIdentityKey(), TrustLevel.UNTRUSTED);
                        }
                    }
                    return result;
                } catch (UntrustedIdentityException e) {
                    accountData.axolotlStore.identityKeyStore.saveIdentity(e.getIdentifier(), e.getIdentityKey(), TrustLevel.UNTRUSTED);
                    return Collections.emptyList();
                }
            } else if (recipients.size() == 1 && recipients.contains(new SignalServiceAddress(null, accountData.username))) {
                SignalServiceAddress recipient = new SignalServiceAddress(null, accountData.username);
                final Optional<UnidentifiedAccessPair> unidentifiedAccess = getAccessFor(recipient);
                SentTranscriptMessage transcript = new SentTranscriptMessage(Optional.of(recipient),
                        message.getTimestamp(),
                        message,
                        message.getExpiresInSeconds(),
                        Collections.singletonMap(recipient, unidentifiedAccess.isPresent()),
                        false);
                SignalServiceSyncMessage syncMessage = SignalServiceSyncMessage.forSentTranscript(transcript);

                List<SendMessageResult> results = new ArrayList<>(recipients.size());
                try {
                    messageSender.sendMessage(syncMessage, unidentifiedAccess);
                } catch (UntrustedIdentityException e) {
                    accountData.axolotlStore.identityKeyStore.saveIdentity(e.getIdentifier(), e.getIdentityKey(), TrustLevel.UNTRUSTED);
                    results.add(SendMessageResult.identityFailure(recipient, e.getIdentityKey()));
                }
                return results;
            } else {
                // Send to all individually, so sync messages are sent correctly
                List<SendMessageResult> results = new ArrayList<>(recipients.size());
                for (SignalServiceAddress address : recipients) {
                    ThreadInfo thread = accountData.threadStore.getThread(address.getLegacyIdentifier());
                    if (thread != null) {
                        messageBuilder.withExpiration(thread.messageExpirationTime);
                    } else {
                        messageBuilder.withExpiration(0);
                    }
                    message = messageBuilder.build();
                    try {
                        SendMessageResult result = messageSender.sendMessage(address, getAccessFor(address), message);
                        results.add(result);
                    } catch (UntrustedIdentityException e) {
                        accountData.axolotlStore.identityKeyStore.saveIdentity(e.getIdentifier(), e.getIdentityKey(), TrustLevel.UNTRUSTED);
                        results.add(SendMessageResult.identityFailure(address, e.getIdentityKey()));
                    }
                }
                return results;
            }
        } finally {
            if (message != null && message.isEndSession()) {
                for (SignalServiceAddress recipient : recipients) {
                    handleEndSession(recipient);
                }
            }
            accountData.save();
        }
    }

    private SignalServiceAddress getSignalServiceAddress(String recipient) throws IOException {
        try {
            return getPushAddress(recipient);
        } catch (InvalidNumberException e) {
            logger.warn("Failed to add recipient \"" + Util.redact(recipient) + "\": " + e.getMessage());
            logger.warn("Aborting sending.");
            accountData.save();
            return null;
        }
    }

    private Set<SignalServiceAddress> getSignalServiceAddresses(Collection<String> recipients) throws IOException {
        Set<SignalServiceAddress> recipientsTS = new HashSet<>(recipients.size());
        for (String recipient : recipients) {
            SignalServiceAddress addr = getSignalServiceAddress(recipient);
            if (addr == null)
                return null;
            recipientsTS.add(addr);
        }
        return recipientsTS;
    }

    private static CertificateValidator getCertificateValidator() {
        try {
            ECPublicKey unidentifiedSenderTrustRoot = Curve.decodePoint(Base64.decode(BuildConfig.UNIDENTIFIED_SENDER_TRUST_ROOT), 0);
            return new CertificateValidator(unidentifiedSenderTrustRoot);
        } catch (InvalidKeyException | IOException e) {
            throw new AssertionError(e);
        }
    }

    private SignalServiceContent decryptMessage(SignalServiceEnvelope envelope) throws InvalidMetadataMessageException, InvalidMetadataVersionException, ProtocolInvalidKeyIdException, ProtocolUntrustedIdentityException, ProtocolLegacyMessageException, ProtocolNoSessionException, ProtocolInvalidVersionException, ProtocolInvalidMessageException, ProtocolInvalidKeyException, ProtocolDuplicateMessageException, SelfSendException, UnsupportedDataMessageException {
        SignalServiceCipher cipher = new SignalServiceCipher(new SignalServiceAddress(null, accountData.username), accountData.axolotlStore, getCertificateValidator());
        try {
            return cipher.decrypt(envelope);
        } catch (ProtocolUntrustedIdentityException e) {
            // TODO We don't get the new untrusted identity from ProtocolUntrustedIdentityException anymore ... we need to get it from somewhere else
            // signalProtocolStore.saveIdentity(e.getSource(), e, TrustLevel.UNTRUSTED);
            throw e;
        }
    }

    private void handleEndSession(SignalServiceAddress source) {
        accountData.axolotlStore.deleteAllSessions(source.getLegacyIdentifier());
    }

    private void handleEndSession(String source) {
        accountData.axolotlStore.deleteAllSessions(source);
    }

    public interface ReceiveMessageHandler {
        void handleMessage(SignalServiceEnvelope envelope, SignalServiceContent decryptedContent, Throwable e);
    }

    private void handleSignalServiceDataMessage(SignalServiceDataMessage message, boolean isSync, SignalServiceAddress source, SignalServiceAddress destination, boolean ignoreAttachments) throws GroupNotFoundException, AttachmentInvalidException, UntrustedIdentityException, IOException, MissingConfigurationException, InvalidInputException {
        String threadId;
        if (message.getGroupContext().isPresent()) {
            SignalServiceGroup groupInfo;
            SignalServiceGroupContext groupContext = message.getGroupContext().get();

            if (!groupContext.getGroupV1().isPresent()) {
                logger.warn("Failing to handle data message with a group context but no v1 group");
                return;
            }

            // TODO: handle groups v2
//            if (groupContext.getGroupV2().isPresent()) {
//                groupInfo = groupContext.getGroupV2().get();
//            }

            groupInfo = groupContext.getGroupV1().get();
            threadId = Base64.encodeBytes(groupInfo.getGroupId());
            GroupInfo group = accountData.groupStore.getGroup(groupInfo.getGroupId());
            switch (groupInfo.getType()) {
                case UPDATE:
                    if (group == null) {
                        group = new GroupInfo(groupInfo.getGroupId());
                    }

                    if (groupInfo.getAvatar().isPresent()) {
                        SignalServiceAttachment avatar = groupInfo.getAvatar().get();
                        if (avatar.isPointer()) {
                            try {
                                retrieveGroupAvatarAttachment(avatar.asPointer(), group.groupId);
                            } catch (IOException | InvalidMessageException e) {
                                logger.warn("Failed to retrieve group avatar (" + avatar.asPointer().getRemoteId() + "): " + e.getMessage());
                            }
                        }
                    }

                    if (groupInfo.getName().isPresent()) {
                        group.name = groupInfo.getName().get();
                    }

                    if (groupInfo.getMembers().isPresent()) {
                        group.addMembers(groupInfo.getMembers().get());
                    }

                    accountData.groupStore.updateGroup(group);
                    break;
                case DELIVER:
                    if (group == null) {
                        try {
                            sendGroupInfoRequest(groupInfo.getGroupId(), source);
                        } catch (IOException e) {
                            logger.catching(e);
                        }
                    }
                    break;
                case QUIT:
                    if (group == null) {
                        try {
                            sendGroupInfoRequest(groupInfo.getGroupId(), source);
                        } catch (IOException e) {
                            logger.catching(e);
                        }
                    } else {
                        group.removeMember(source);
                        accountData.groupStore.updateGroup(group);
                    }
                    break;
                case REQUEST_INFO:
                    if (group != null) {
                        try {
                            sendUpdateGroupMessage(groupInfo.getGroupId(), source);
                        } catch (IOException | EncapsulatedExceptions e) {
                            logger.catching(e);
                        } catch (NotAGroupMemberException e) {
                            // We have left this group, so don't send a group update message
                        }
                    }
                    break;
            }
        } else {
            if (isSync) {
                threadId = destination.getLegacyIdentifier();
            } else {
                threadId = source.getLegacyIdentifier();
            }
        }
        if (message.isEndSession()) {
            handleEndSession(isSync ? destination : source);
        }
        if (message.isExpirationUpdate() || message.getBody().isPresent()) {
            ThreadInfo thread = accountData.threadStore.getThread(threadId);
            if (thread == null) {
                thread = new ThreadInfo();
                thread.id = threadId;
            }
            if (thread.messageExpirationTime != message.getExpiresInSeconds()) {
                thread.messageExpirationTime = message.getExpiresInSeconds();
                accountData.threadStore.updateThread(thread);
            }
        }
        if (message.getAttachments().isPresent() && !ignoreAttachments) {
            for (SignalServiceAttachment attachment : message.getAttachments().get()) {
                if (attachment.isPointer()) {
                    try {
                        retrieveAttachment(attachment.asPointer());
                    } catch (IOException | InvalidMessageException e) {
                        logger.warn("Failed to retrieve attachment (" + attachment.asPointer().getRemoteId() + "): " + e.getMessage());
                    }
                }
            }
        }

        if(message.getProfileKey().isPresent() && message.getProfileKey().get().length == 32) {
            if(source.equals(accountData.address)) {
                if(message.getProfileKey().isPresent()) {
                    accountData.setProfileKey(message.getProfileKey().get());
                }
                accountData.save();
            } else {
                ContactInfo contact = accountData.contactStore.getContact(source);
                if(contact == null) {
                    contact = new ContactInfo();
                    contact.number = source.getLegacyIdentifier();
                    contact.identifier = source.getIdentifier();
                }
                contact.profileKey = Base64.encodeBytes(message.getProfileKey().get());
                updateContact(contact);
            }
        }
    }

    public void retryFailedReceivedMessages(ReceiveMessageHandler handler, boolean ignoreAttachments) throws GroupNotFoundException, AttachmentInvalidException, UntrustedIdentityException, IOException, MissingConfigurationException, InvalidInputException {
        final File cachePath = new File(getMessageCachePath());
        if (!cachePath.exists()) {
            return;
        }
        for (final File dir : cachePath.listFiles()) {
            if (!dir.isDirectory()) {
                continue;
            }

            for (final File fileEntry : dir.listFiles()) {
                if (!fileEntry.isFile()) {
                    continue;
                }
                SignalServiceEnvelope envelope;
                try {
                    envelope = loadEnvelope(fileEntry);
                    if (envelope == null) {
                        continue;
                    }
                } catch (IOException e) {
                    logger.catching(e);
                    continue;
                }
                SignalServiceContent content = null;
                if (!envelope.isReceipt()) {
                    try {
                        content = decryptMessage(envelope);
                    } catch (Exception e) {
                        continue;
                    }
                    handleMessage(envelope, content, ignoreAttachments);
                }
                accountData.save();
                handler.handleMessage(envelope, content, null);
                try {
                    Files.delete(fileEntry.toPath());
                } catch (IOException e) {
                    logger.warn("Failed to delete cached message file “" + fileEntry + "”: " + e.getMessage());
                }
            }
            // Try to delete directory if empty
            dir.delete();
        }
    }

    public void shutdownMessagePipe() {
        this.messagePipe.shutdown();
    }

    public void receiveMessages(long timeout, TimeUnit unit, boolean returnOnTimeout, boolean ignoreAttachments, ReceiveMessageHandler handler) throws IOException, MissingConfigurationException {
        try {
            retryFailedReceivedMessages(handler, ignoreAttachments);
        } catch (GroupNotFoundException | AttachmentInvalidException | UntrustedIdentityException | InvalidInputException e) {
            logger.catching(e);
        }

        final SignalServiceMessageReceiver messageReceiver = new SignalServiceMessageReceiver(serviceConfiguration, accountData.address.getUUID(), accountData.username, accountData.password, accountData.signalingKey, USER_AGENT, null, sleepTimer, null);

        try {
            if (messagePipe == null) {
                messagePipe = messageReceiver.createMessagePipe();
            }

            while (true) {
                SignalServiceEnvelope envelope;
                SignalServiceContent content = null;
                Exception exception = null;
                final long now = new Date().getTime();
                try {
                    envelope = messagePipe.read(timeout, unit, new SignalServiceMessagePipe.MessagePipeCallback() {
                        @Override
                        public void onMessage(SignalServiceEnvelope envelope) {
                            // store message on disk, before acknowledging receipt to the server
                            try {
                                File cacheFile = getMessageCacheFile(envelope.getSourceAddress(), now, envelope.getTimestamp());
                                storeEnvelope(envelope, cacheFile);
                            } catch (IOException e) {
                                logger.warn("Failed to store encrypted message in disk cache, ignoring: " + e.getMessage());
                            }
                        }
                    });
                } catch (TimeoutException e) {
                    if (returnOnTimeout)
                        return;
                    continue;
                } catch (InvalidVersionException e) {
                    logger.info("Ignoring error: " + e.getMessage());
                    continue;
                }
                if (!envelope.isReceipt()) {
                    try {
                        content = decryptMessage(envelope);
                    } catch (Exception e) {
                        exception = e;
                    }
<<<<<<< HEAD
                    try {
                        handleMessage(envelope, content, ignoreAttachments);
                    } catch (GroupNotFoundException | AttachmentInvalidException | UntrustedIdentityException | InvalidInputException e) {
                        logger.catching(e);
=======
                    if(exception == null) {
                        try {
                            handleMessage(envelope, content, ignoreAttachments);
                        } catch (NotAGroupMemberException | GroupNotFoundException | AttachmentInvalidException | UntrustedIdentityException e) {
                            logger.catching(e);
                        }
>>>>>>> 28cda0b7
                    }
                }
                accountData.save();
                handler.handleMessage(envelope, content, exception);
                File cacheFile = null;
                try {
                    cacheFile = getMessageCacheFile(envelope.getSourceAddress(), now, envelope.getTimestamp());
                    Files.delete(cacheFile.toPath());
                    // Try to delete directory if empty
                    new File(getMessageCachePath()).delete();
                } catch (IOException e) {
                    logger.warn("Failed to delete cached message file “" + cacheFile + "”: " + e.getMessage());
                }
            }
        } finally {
            if (messagePipe != null) {
                messagePipe.shutdown();
                messagePipe = null;
            }
        }
    }

    private void handleMessage(SignalServiceEnvelope envelope, SignalServiceContent content, boolean ignoreAttachments) throws GroupNotFoundException, AttachmentInvalidException, UntrustedIdentityException, IOException, MissingConfigurationException, InvalidInputException {
        if (content != null) {
            if (content.getDataMessage().isPresent()) {
                SignalServiceDataMessage message = content.getDataMessage().get();
                handleSignalServiceDataMessage(message, false, envelope.getSourceAddress(), new SignalServiceAddress(accountData.address.getUUID(), accountData.username), ignoreAttachments);
            }
            if (content.getSyncMessage().isPresent()) {
                SignalServiceSyncMessage syncMessage = content.getSyncMessage().get();
                if (syncMessage.getSent().isPresent()) {
                    SignalServiceDataMessage message = syncMessage.getSent().get().getMessage();
                    handleSignalServiceDataMessage(message, true, envelope.getSourceAddress(), syncMessage.getSent().get().getDestination().get(), ignoreAttachments);
                }
                if (syncMessage.getRequest().isPresent()) {
                    RequestMessage rm = syncMessage.getRequest().get();
                    if (rm.isContactsRequest()) {
                        try {
                            sendContacts();
                        } catch (UntrustedIdentityException | IOException e) {
                            logger.catching(e);
                        }
                    }
                    if (rm.isGroupsRequest()) {
                        try {
                            sendGroups();
                        } catch (UntrustedIdentityException | IOException e) {
                            logger.catching(e);
                        }
                    }
                }

                if (syncMessage.getGroups().isPresent()) {
                    File tmpFile = null;
                    try {
                        tmpFile = Util.createTempFile();
                        try (InputStream attachmentAsStream = retrieveAttachmentAsStream(syncMessage.getGroups().get().asPointer(), tmpFile)) {
                            DeviceGroupsInputStream s = new DeviceGroupsInputStream(attachmentAsStream);
                            DeviceGroup g;
                            while ((g = s.read()) != null) {
                                GroupInfo syncGroup = accountData.groupStore.getGroup(g.getId());
                                if (syncGroup == null) {
                                    syncGroup = new GroupInfo(g.getId());
                                }
                                if (g.getName().isPresent()) {
                                    syncGroup.name = g.getName().get();
                                }
                                syncGroup.addMembers(g.getMembers());
                                syncGroup.active = g.isActive();

                                if (g.getAvatar().isPresent()) {
                                    retrieveGroupAvatarAttachment(g.getAvatar().get(), syncGroup.groupId);
                                }
                                accountData.groupStore.updateGroup(syncGroup);
                            }
                        }
                    } catch (Exception e) {
                        logger.catching(e);
                    } finally {
                        if (tmpFile != null) {
                            try {
                                Files.delete(tmpFile.toPath());
                            } catch (IOException e) {
                                logger.warn("Failed to delete received groups temp file “" + tmpFile + "”: " + e.getMessage());
                            }
                        }
                    }
                    if (syncMessage.getBlockedList().isPresent()) {
                        // TODO store list of blocked numbers
                    }
                }
                if (syncMessage.getContacts().isPresent()) {
                    File tmpFile = null;
                    try {
                        tmpFile = Util.createTempFile();
                        final ContactsMessage contactsMessage = syncMessage.getContacts().get();
                        try (InputStream attachmentAsStream = retrieveAttachmentAsStream(contactsMessage.getContactsStream().asPointer(), tmpFile)) {
                            DeviceContactsInputStream s = new DeviceContactsInputStream(attachmentAsStream);
                            if (contactsMessage.isComplete()) {
                                accountData.contactStore.clear();
                            }
                            DeviceContact c;
                            while ((c = s.read()) != null) {
                                ContactInfo contact = accountData.contactStore.getContact(c.getAddress());
                                if (contact == null) {
                                    contact = new ContactInfo();
                                    contact.number = c.getAddress().getLegacyIdentifier();
                                    contact.identifier = c.getAddress().getIdentifier();
                                }
                                if (c.getName().isPresent()) {
                                    contact.name = c.getName().get();
                                }
                                if (c.getColor().isPresent()) {
                                    contact.color = c.getColor().get();
                                }

                                if(c.getProfileKey().isPresent()) {
                                    contact.profileKey = Base64.encodeBytes(c.getProfileKey().get().serialize());
                                }
                                updateContact(contact);

                                if (c.getAvatar().isPresent()) {
                                    retrieveContactAvatarAttachment(c.getAvatar().get(), contact.number);
                                }
                            }
                        }
                    } catch (Exception e) {
                        logger.catching(e);
                    } finally {
                        if (tmpFile != null) {
                            try {
                                Files.delete(tmpFile.toPath());
                            } catch (IOException e) {
                                logger.warn("Failed to delete received contacts temp file “" + tmpFile + "”: " + e.getMessage());
                            }
                        }
                    }
                }
                if (syncMessage.getVerified().isPresent()) {
                    final VerifiedMessage verifiedMessage = syncMessage.getVerified().get();
                    accountData.axolotlStore.identityKeyStore.saveIdentity(verifiedMessage.getDestination().getLegacyIdentifier(), verifiedMessage.getIdentityKey(), TrustLevel.fromVerifiedState(verifiedMessage.getVerified()));
                }
            }
        }
    }

    private SignalServiceEnvelope loadEnvelope(File file) throws IOException {
        logger.debug("Loading cached envelope from " + file.toString());
        try (FileInputStream f = new FileInputStream(file)) {
            DataInputStream in = new DataInputStream(f);
            int version = in.readInt();
            if (version > 2) {
                return null;
            }
            int type = in.readInt();
            String source = in.readUTF();
            int sourceDevice = in.readInt();
            if (version == 1) {
                // read legacy relay field
                in.readUTF();
            }
            long timestamp = in.readLong();
            byte[] content = null;
            int contentLen = in.readInt();
            if (contentLen > 0) {
                content = new byte[contentLen];
                in.readFully(content);
            }
            byte[] legacyMessage = null;
            int legacyMessageLen = in.readInt();
            if (legacyMessageLen > 0) {
                legacyMessage = new byte[legacyMessageLen];
                in.readFully(legacyMessage);
            }
            long serverTimestamp = 0;
            String uuid = null;
            if (version == 2) {
                serverTimestamp = in.readLong();
                uuid = in.readUTF();
                if ("".equals(uuid)) {
                    uuid = null;
                }
            }
            return new SignalServiceEnvelope(type, Optional.of(new SignalServiceAddress(null, source)), sourceDevice, timestamp, legacyMessage, content, serverTimestamp, uuid);
}
    }

    private void storeEnvelope(SignalServiceEnvelope envelope, File file) throws IOException {
        logger.debug("Storing envelope to " + file.toString());
        try (FileOutputStream f = new FileOutputStream(file)) {
            try (DataOutputStream out = new DataOutputStream(f)) {
                out.writeInt(2); // version
                out.writeInt(envelope.getType());
                out.writeUTF(envelope.getSourceAddress().getLegacyIdentifier());
                out.writeInt(envelope.getSourceDevice());
                out.writeLong(envelope.getTimestamp());
                if (envelope.hasContent()) {
                    out.writeInt(envelope.getContent().length);
                    out.write(envelope.getContent());
                } else {
                    out.writeInt(0);
                }
                if (envelope.hasLegacyMessage()) {
                    out.writeInt(envelope.getLegacyMessage().length);
                    out.write(envelope.getLegacyMessage());
                } else {
                    out.writeInt(0);
                }
                out.writeLong(envelope.getServerTimestamp());
                String uuid = envelope.getUuid();
                out.writeUTF(uuid == null ? "" : uuid);
            }
}
    }

    public File getContactAvatarFile(String number) {
        return new File(avatarsPath, "contact-" + number);
    }

    private File retrieveContactAvatarAttachment(SignalServiceAttachment attachment, String number) throws IOException, InvalidMessageException, MissingConfigurationException {
        createPrivateDirectories(avatarsPath);
        if (attachment.isPointer()) {
            SignalServiceAttachmentPointer pointer = attachment.asPointer();
            return retrieveAttachment(pointer, getContactAvatarFile(number), false);
        } else {
            SignalServiceAttachmentStream stream = attachment.asStream();
            return retrieveAttachment(stream, getContactAvatarFile(number));
        }
    }

    public File getGroupAvatarFile(byte[] groupId) {
        return new File(avatarsPath, "group-" + Base64.encodeBytes(groupId).replace("/", "_"));
    }

    private File retrieveGroupAvatarAttachment(SignalServiceAttachment attachment, byte[] groupId) throws IOException, InvalidMessageException, MissingConfigurationException {
        createPrivateDirectories(avatarsPath);
        if (attachment.isPointer()) {
            SignalServiceAttachmentPointer pointer = attachment.asPointer();
            return retrieveAttachment(pointer, getGroupAvatarFile(groupId), false);
        } else {
            SignalServiceAttachmentStream stream = attachment.asStream();
            return retrieveAttachment(stream, getGroupAvatarFile(groupId));
        }
    }

    public File getAttachmentFile(long attachmentId) {
        return new File(attachmentsPath, attachmentId + "");
    }

    private File retrieveAttachment(SignalServiceAttachmentPointer pointer) throws IOException, InvalidMessageException, MissingConfigurationException {
        createPrivateDirectories(attachmentsPath);
        return retrieveAttachment(pointer, getAttachmentFile(pointer.getRemoteId().getV2().get()), true);
    }

    private File retrieveAttachment(SignalServiceAttachmentStream stream, File outputFile) throws IOException {
        InputStream input = stream.getInputStream();

        try (OutputStream output = new FileOutputStream(outputFile)) {
            byte[] buffer = new byte[4096];
            int read;

            while ((read = input.read(buffer)) != -1) {
                output.write(buffer, 0, read);
            }
        } catch (FileNotFoundException e) {
            logger.catching(e);
            return null;
        }
        return outputFile;
    }

    private File retrieveAttachment(SignalServiceAttachmentPointer pointer, File outputFile, boolean storePreview) throws IOException, InvalidMessageException, MissingConfigurationException {
        if (storePreview && pointer.getPreview().isPresent()) {
            File previewFile = new File(outputFile + ".preview");
            try (OutputStream output = new FileOutputStream(previewFile)) {
                byte[] preview = pointer.getPreview().get();
                output.write(preview, 0, preview.length);
            } catch (FileNotFoundException e) {
                logger.catching(e);
                return null;
            }
        }

        final SignalServiceMessageReceiver messageReceiver = new SignalServiceMessageReceiver(serviceConfiguration, accountData.address.getUUID(), accountData.username, accountData.password,accountData.signalingKey, USER_AGENT, null, sleepTimer, null);

        File tmpFile = Util.createTempFile();
        try (InputStream input = messageReceiver.retrieveAttachment(pointer, tmpFile, MAX_ATTACHMENT_SIZE)) {
            try (OutputStream output = new FileOutputStream(outputFile)) {
                byte[] buffer = new byte[4096];
                int read;

                while ((read = input.read(buffer)) != -1) {
                    output.write(buffer, 0, read);
                }
            } catch (FileNotFoundException e) {
                logger.catching(e);
                return null;
            }
        } finally {
            try {
                Files.delete(tmpFile.toPath());
            } catch (IOException e) {
                logger.warn("Failed to delete received attachment temp file “" + tmpFile + "”: " + e.getMessage());
            }
        }
        return outputFile;
    }

    private InputStream retrieveAttachmentAsStream(SignalServiceAttachmentPointer pointer, File tmpFile) throws IOException, InvalidMessageException, MissingConfigurationException {
        final SignalServiceMessageReceiver messageReceiver = new SignalServiceMessageReceiver(serviceConfiguration, accountData.address.getUUID(), accountData.username, accountData.password, accountData.signalingKey, USER_AGENT, null, sleepTimer, null);
        return messageReceiver.retrieveAttachment(pointer, tmpFile, MAX_ATTACHMENT_SIZE);
    }

    private String canonicalizeNumber(String number) throws InvalidNumberException {
        String localNumber = accountData.username;
        return PhoneNumberFormatter.formatNumber(number, localNumber);
    }

    private SignalServiceAddress getPushAddress(String number) throws InvalidNumberException {
        String e164number = canonicalizeNumber(number);
        return new SignalServiceAddress(null, e164number);
    }

    public boolean isRemote() {
        return false;
    }

    private void sendGroups() throws IOException, UntrustedIdentityException {
        File groupsFile = Util.createTempFile();

        try {
            try (OutputStream fos = new FileOutputStream(groupsFile)) {
                DeviceGroupsOutputStream out = new DeviceGroupsOutputStream(fos);
                for (GroupInfo record : accountData.groupStore.getGroups()) {
                    Optional<Integer> expirationTimer = Optional.absent();
                    Optional<String> color = Optional.absent();
                    out.write(new DeviceGroup(record.groupId, Optional.fromNullable(record.name),
                            record.getMembers(), createGroupAvatarAttachment(record.groupId),
                            record.active, expirationTimer, color, false, Optional.absent(), false));
                }
            }

            if (groupsFile.exists() && groupsFile.length() > 0) {
                try (FileInputStream groupsFileStream = new FileInputStream(groupsFile)) {
                    SignalServiceAttachmentStream attachmentStream = SignalServiceAttachment.newStreamBuilder()
                            .withStream(groupsFileStream)
                            .withContentType("application/octet-stream")
                            .withLength(groupsFile.length())
                            .build();

                    sendSyncMessage(SignalServiceSyncMessage.forGroups(attachmentStream));
                }
            }
        } finally {
            try {
                Files.delete(groupsFile.toPath());
            } catch (IOException e) {
                logger.warn("Failed to delete groups temp file " + groupsFile + ": " + e.getMessage());
            }
        }
    }

    private void sendContacts() throws IOException, UntrustedIdentityException {
        File contactsFile = Util.createTempFile();

        try {
            try (OutputStream fos = new FileOutputStream(contactsFile)) {
                DeviceContactsOutputStream out = new DeviceContactsOutputStream(fos);
                for (ContactInfo record : accountData.contactStore.getContacts()) {
                    VerifiedMessage verifiedMessage = null;
                    if (getIdentities().containsKey(record.number)) {
                        IdentityKeyStore.Identity currentIdentity = null;
                        for (IdentityKeyStore.Identity id : getIdentities().get(record.number)) {
                            if (currentIdentity == null || id.getDateAdded().after(currentIdentity.getDateAdded())) {
                                currentIdentity = id;
                            }
                        }
                        if (currentIdentity != null) {
                            verifiedMessage = new VerifiedMessage(new SignalServiceAddress(null, record.number), currentIdentity.getIdentityKey(), currentIdentity.getTrustLevel().toVerifiedState(), currentIdentity.getDateAdded().getTime());
                        }
                    }

                    // TODO include profile key
                    // TODO: Don't hard code `false` value for blocked argument
                    Optional<Integer> expirationTimer = Optional.absent();
                    out.write(new DeviceContact(new SignalServiceAddress(null, record.number), Optional.fromNullable(record.name),
                            createContactAvatarAttachment(record.number), Optional.fromNullable(record.color),
                            Optional.fromNullable(verifiedMessage), Optional.absent(), false, expirationTimer, Optional.absent(), false));
                }
            }

            if (contactsFile.exists() && contactsFile.length() > 0) {
                try (FileInputStream contactsFileStream = new FileInputStream(contactsFile)) {
                    SignalServiceAttachmentStream attachmentStream = SignalServiceAttachment.newStreamBuilder()
                            .withStream(contactsFileStream)
                            .withContentType("application/octet-stream")
                            .withLength(contactsFile.length())
                            .build();

                    sendSyncMessage(SignalServiceSyncMessage.forContacts(new ContactsMessage(attachmentStream, true)));
                }
            }
        } finally {
            try {
                Files.delete(contactsFile.toPath());
            } catch (IOException e) {
                logger.warn("Failed to delete contacts temp file " + contactsFile + ": " + e.getMessage());
            }
        }
    }

    private void sendVerifiedMessage(SignalServiceAddress destination, IdentityKey identityKey, TrustLevel trustLevel) throws IOException, UntrustedIdentityException {
        VerifiedMessage verifiedMessage = new VerifiedMessage(destination, identityKey, trustLevel.toVerifiedState(), System.currentTimeMillis());
        sendSyncMessage(SignalServiceSyncMessage.forVerified(verifiedMessage));
    }

    public List<ContactInfo> getContacts() {
      if(accountData.contactStore == null) {
        return Collections.emptyList();
      }
      return this.accountData.contactStore.getContacts();
    }

    public ContactInfo getContact(String number) {
        return accountData.contactStore.getContact(number);
    }

    public GroupInfo getGroup(byte[] groupId) {
        return accountData.groupStore.getGroup(groupId);
    }

    public Map<String, List<IdentityKeyStore.Identity>> getIdentities() {
        return accountData.axolotlStore.identityKeyStore.getIdentities();
    }

    public List<IdentityKeyStore.Identity> getIdentities(String number) {
        return accountData.axolotlStore.identityKeyStore.getIdentities(number);
    }

    public boolean trustIdentity(SignalServiceAddress address, byte[] fingerprint, TrustLevel level) throws IOException {
        List<IdentityKeyStore.Identity> ids = accountData.axolotlStore.identityKeyStore.getIdentities(address.getLegacyIdentifier());
        if (ids == null) {
            return false;
        }
        for (IdentityKeyStore.Identity id : ids) {
            if (!Arrays.equals(id.getIdentityKey().serialize(), fingerprint)) {
                continue;
            }

            accountData.axolotlStore.identityKeyStore.saveIdentity(address.getLegacyIdentifier(), id.getIdentityKey(), level);
            try {
                sendVerifiedMessage(address, id.getIdentityKey(), level);
            } catch (IOException | UntrustedIdentityException e) {
                logger.catching(e);
            }
            accountData.save();
            return true;
        }
        return false;
    }

    public boolean trustIdentitySafetyNumber(SignalServiceAddress address, String safetyNumber, TrustLevel level) throws IOException {
        List<IdentityKeyStore.Identity> ids = accountData.axolotlStore.identityKeyStore.getIdentities(address.getLegacyIdentifier());
        if (ids == null) {
            return false;
        }
        for (IdentityKeyStore.Identity id : ids) {
            if (!safetyNumber.equals(SafetyNumberHelper.computeSafetyNumber(accountData.username, getIdentity(), address.getLegacyIdentifier(), id.getIdentityKey()))) {
                continue;
            }

            accountData.axolotlStore.identityKeyStore.saveIdentity(address.getLegacyIdentifier(), id.getIdentityKey(), level);
            try {
                sendVerifiedMessage(address, id.getIdentityKey(), level);
            } catch (IOException | UntrustedIdentityException e) {
                logger.catching(e);
            }
            accountData.save();
            return true;
        }
        return false;
    }

    public Optional<ContactTokenDetails> getUser(String e164number) throws IOException {
        return accountManager.getContact(e164number);
    }

    public List<Optional<UnidentifiedAccessPair>> getAccessFor(Collection<SignalServiceAddress> recipients) {
        List<Optional<UnidentifiedAccessPair>> result = new ArrayList<>(recipients.size());
        for (SignalServiceAddress ignored : recipients) {
            result.add(Optional.absent());
        }
        return result;
    }

    public Optional<UnidentifiedAccessPair> getAccessFor(SignalServiceAddress recipient) {
        // TODO implement
        return Optional.absent();
    }

    public void setProfileName(String name) throws IOException, InvalidInputException {
        accountManager.setProfileName(accountData.getProfileKey(), name);
	    accountData.save();
    }

    public SignalServiceProfile getProfile(String number) throws IOException, VerificationFailedException {
        final SignalServiceMessageReceiver messageReceiver = new SignalServiceMessageReceiver(serviceConfiguration, accountData.address.getUUID(), accountData.username, accountData.password, accountData.signalingKey, BuildConfig.SIGNAL_AGENT, null, sleepTimer, null);
        return messageReceiver.retrieveProfile(new SignalServiceAddress(null, number), null, Optional.absent(), null).getProfile();
    }
}<|MERGE_RESOLUTION|>--- conflicted
+++ resolved
@@ -1282,19 +1282,12 @@
                     } catch (Exception e) {
                         exception = e;
                     }
-<<<<<<< HEAD
-                    try {
-                        handleMessage(envelope, content, ignoreAttachments);
-                    } catch (GroupNotFoundException | AttachmentInvalidException | UntrustedIdentityException | InvalidInputException e) {
-                        logger.catching(e);
-=======
                     if(exception == null) {
                         try {
                             handleMessage(envelope, content, ignoreAttachments);
-                        } catch (NotAGroupMemberException | GroupNotFoundException | AttachmentInvalidException | UntrustedIdentityException e) {
+                        } catch (GroupNotFoundException | AttachmentInvalidException | UntrustedIdentityException | InvalidInputException e) {
                             logger.catching(e);
                         }
->>>>>>> 28cda0b7
                     }
                 }
                 accountData.save();
